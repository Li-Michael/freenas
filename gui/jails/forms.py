--- conflicted
+++ resolved
@@ -172,10 +172,7 @@
         'jail_bridge_ipv4',
         'jail_ipv6',
         'jail_bridge_ipv6',
-<<<<<<< HEAD
-=======
         'jail_script'
->>>>>>> 75644dff
     ]
 
     class Meta:
@@ -286,10 +283,7 @@
         jail_host = self.cleaned_data.get('jail_host')
         jail_ipv4 = self.cleaned_data.get('jail_ipv4')
         jail_ipv6 = self.cleaned_data.get('jail_ipv6')
-<<<<<<< HEAD
-=======
-
->>>>>>> 75644dff
+
         jail_flags = WARDEN_FLAGS_NONE
         jail_create_args = { }
         jail_create_args['jail'] = jail_host
@@ -319,12 +313,6 @@
             else:
                 jail_flags |= WARDEN_CREATE_FLAGS_ARCHIVE
 
-<<<<<<< HEAD
-        jail_create_args = { }
-        jail_create_args['jail'] = jail_host
-
-=======
->>>>>>> 75644dff
         if jail_ipv4:
             jail_flags |= WARDEN_CREATE_FLAGS_IPV4
             jail_create_args['ipv4'] = jail_ipv4
@@ -393,11 +381,7 @@
                             'readonly': True,
                             'class': (
                                 'dijitDisabled dijitTextBoxDisabled'
-<<<<<<< HEAD
-                                ' dijitValidationTextBoxDisabled'
-=======
                                 'dijitValidationTextBoxDisabled'
->>>>>>> 75644dff
                             ),
                         },
                     )
@@ -572,11 +556,7 @@
                 'readonly': True,
                 'class': (
                     'dijitDisabled dijitTextBoxDisabled'
-<<<<<<< HEAD
-                    ' dijitValidationTextBoxDisabled' 
-=======
                     'dijitValidationTextBoxDisabled' 
->>>>>>> 75644dff
                 ),
             }
 
@@ -662,11 +642,7 @@
                 'readonly': True,
                 'class': (
                     'dijitDisabled dijitTextBoxDisabled'
-<<<<<<< HEAD
-                    ' dijitValidationTextBoxDisabled' 
-=======
                     'dijitValidationTextBoxDisabled' 
->>>>>>> 75644dff
                 ),
             }
 
