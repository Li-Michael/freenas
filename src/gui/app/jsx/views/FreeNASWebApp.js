--- conflicted
+++ resolved
@@ -12,7 +12,6 @@
 var Router = require("react-router");
 var Link   = Router.Link;
 
-var Icon   = require("../components/Icon");
 // Twitter Bootstrap React components
 var TWBS   = require("react-bootstrap");
 
@@ -22,24 +21,7 @@
       <div>
       <div className="notificationBar">Notification Bar will live here!</div>
       <div className="leftMenu">
-      <div className="leftMenuContent">
         <ul>
-<<<<<<< HEAD
-          <li><Icon glyph="dashboard" /><Link to="dashboard">Dashboard</Link></li>
-          <li><Icon glyph="accounts" /><Link to="accounts">Accounts</Link></li>
-          <li><Icon glyph="tasks" /><Link to="tasks">Tasks</Link></li>          
-          <li><Icon glyph="network" /><Link to="network">Network</Link></li>
-          <li><Icon glyph="storage" /><Link to="storage">Storage</Link></li>
-          <li><Icon glyph="sharing" /><Link to="sharing">Sharing</Link></li>                    
-          <li><Icon glyph="services" /><Link to="services">Services</Link></li>          
-          <li><Icon glyph="system-tools" /><Link to="system-tools">System Tools</Link></li>
-          <li><Icon glyph="control-panel" /><Link to="control-panel">Control Panel</Link></li>
-          <li><Icon glyph="power" /><Link to="power">Power</Link></li>
-        </ul>
-      </div>
-      </div>
-      <TWBS.Grid className="mainGrid">
-=======
           <li><Link to="dashboard" className="ico-dashboard">Dashboard</Link></li>
           <li><Link to="accounts" className="ico-accounts ">Accounts</Link></li>
           <li><Link to="tasks" className="ico-tasks ">Tasks</Link></li>
@@ -53,7 +35,6 @@
         </ul>
       </div>
       <TWBS.Grid fluid className="mainGrid">
->>>>>>> 94b8fa10
         {/* TODO: Add Modal mount div */}
         <TWBS.Row>
           {/* Primary view */}
